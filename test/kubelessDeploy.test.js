/*
 Copyright 2017 Bitnami.

 Licensed under the Apache License, Version 2.0 (the "License");
 you may not use this file except in compliance with the License.
 You may obtain a copy of the License at

     http://www.apache.org/licenses/LICENSE-2.0

 Unless required by applicable law or agreed to in writing, software
 distributed under the License is distributed on an "AS IS" BASIS,
 WITHOUT WARRANTIES OR CONDITIONS OF ANY KIND, either express or implied.
 See the License for the specific language governing permissions and
 limitations under the License.
*/

'use strict';

const _ = require('lodash');
const Api = require('kubernetes-client');
const BbPromise = require('bluebird');
const chaiAsPromised = require('chai-as-promised');
const expect = require('chai').expect;
const fs = require('fs');
const moment = require('moment');
const os = require('os');
const path = require('path');
const sinon = require('sinon');

const KubelessDeploy = require('../deploy/kubelessDeploy');
const serverless = require('./lib/serverless');

require('chai').use(chaiAsPromised);

function rm(p) {
  if (fs.existsSync(p)) {
    fs.readdirSync(p).forEach((file) => {
      const curPath = `${p}/${file}`;
      if (fs.lstatSync(curPath).isDirectory()) { // recurse
        rm(curPath);
      } else { // delete file
        fs.unlinkSync(curPath);
      }
    });
    fs.rmdirSync(p);
  }
}

function instantiateKubelessDeploy(handlerFile, depsFile, serverlessWithFunction, options) {
  const kubelessDeploy = new KubelessDeploy(serverlessWithFunction, options);
  // Mock call to getFunctionContent when retrieving the function code
  sinon.stub(kubelessDeploy, 'getFunctionContent')
    .withArgs(path.basename(handlerFile))
<<<<<<< HEAD
    .callsFake(() => ({ then: (f) => f('function code') }));
  // Mock call to getFunctionContent when retrieving the requirements text
  kubelessDeploy.getFunctionContent
    .withArgs(path.basename(depsFile))
    .callsFake(() => ({ catch: () => ({ then: (f) => f(null) }) }));
  sinon.stub(kubelessDeploy, 'waitForDeployment');
=======
    .callsFake(() => ({ then: (f) => f(fs.readFileSync(handlerFile).toString()) }));
  // Mock call to getFunctionContent when retrieving the requirements text
  kubelessDeploy.getFunctionContent
    .withArgs(path.basename(depsFile))
    .callsFake(() => ({ catch: () => ({ then: (f) => {
      if (fs.existsSync(depsFile)) {
        return f(fs.readFileSync(depsFile).toString());
      }
      return f(null);
    } }) })
  );
>>>>>>> 2f13ebb5
  return kubelessDeploy;
}

function mockThirdPartyResources(kubelessDeploy) {
  const thirdPartyResources = {
    namespaces: {
      namespace: 'default',
    },
    ns: {
      functions: {
        post: sinon.stub().callsFake((body, callback) => {
          callback(null, { statusCode: 200 });
        }),
      },
    },
    addResource: sinon.stub(),
  };
  sinon.stub(kubelessDeploy, 'getThirdPartyResources').returns(thirdPartyResources);
  return thirdPartyResources;
}

function mockKubeConfig() {
  const cwd = path.join(os.tmpdir(), moment().valueOf().toString());
  fs.mkdirSync(cwd);
  fs.mkdirSync(path.join(cwd, '.kube'));
  fs.writeFileSync(
    path.join(cwd, '.kube/config'),
    'apiVersion: v1\n' +
    'current-context: cluster-id\n' +
    'clusters:\n' +
    '- cluster:\n' +
    '    certificate-authority-data: LS0tLS1\n' +
    '    server: http://1.2.3.4:4433\n' +
    '  name: cluster-name\n' +
    'contexts:\n' +
    '- context:\n' +
    '    cluster: cluster-name\n' +
    '    namespace: custom\n' +
    '    user: cluster-user\n' +
    '  name: cluster-id\n' +
    'users:\n' +
    '- name: cluster-user\n' +
    '  user:\n' +
    '    username: admin\n' +
    '    password: password1234\n'
  );
  process.env.HOME = cwd;
  return cwd;
}

const previousEnv = _.cloneDeep(process.env);
function restoreKubeConfig(cwd) {
  rm(cwd);
  process.env = _.cloneDeep(previousEnv);
}

describe('KubelessDeploy', () => {
  describe('#constructor', () => {
    const options = { test: 1 };
    const kubelessDeploy = new KubelessDeploy(serverless, options);
    let validateStub = null;
    let deployStub = null;
    const stubHooks = (kbDeploy) => {
      validateStub = sinon.stub(kbDeploy, 'validate').returns(BbPromise.resolve());
      deployStub = sinon.stub(kbDeploy, 'deployFunction').returns(BbPromise.resolve());
    };
    const restoreHooks = (kbDeploy) => {
      kbDeploy.validate.restore();
      kbDeploy.deployFunction.restore();
    };
    beforeEach(() => {
      stubHooks(kubelessDeploy);
    });
    afterEach(() => {
      restoreHooks(kubelessDeploy);
    });
    it('should set the serverless instance', () => {
      expect(kubelessDeploy.serverless).to.be.eql(serverless);
    });
    it('should set options if provided', () => {
      expect(kubelessDeploy.options).to.be.eql(options);
    });
    it('should set a provider ', () => {
      expect(kubelessDeploy.provider).to.not.be.eql(undefined);
    });
    it('should have hooks', () => expect(kubelessDeploy.hooks).to.be.not.empty);
    it(
      'should run promise chain in order',
      () => kubelessDeploy.hooks['deploy:deploy']().then(() => {
        expect(validateStub.calledOnce).to.be.equal(true);
        expect(deployStub.calledAfter(validateStub)).to.be.equal(true);
      })
    );
  });
  describe('#validate', () => {
    it('prints a message if an unsupported option is given', () => {
      const kubelessDeploy = new KubelessDeploy(serverless, { region: 'us-east1' });
      sinon.stub(serverless.cli, 'log');
      try {
        expect(() => kubelessDeploy.validate()).to.not.throw();
        expect(serverless.cli.log.firstCall.args).to.be.eql(
          ['Warning: Option region is not supported for the kubeless plugin']
        );
      } finally {
        serverless.cli.log.restore();
      }
    });
  });
  describe('#getThirdPartyResources', () => {
    let cwd = null;
    beforeEach(() => {
      cwd = mockKubeConfig();
    });
    afterEach(() => {
      restoreKubeConfig(cwd);
    });
    it('should instantiate taking the values from the kubernetes config', () => {
      const thirdPartyResources = KubelessDeploy.prototype.getThirdPartyResources();
      expect(thirdPartyResources.url).to.be.eql('http://1.2.3.4:4433');
      expect(thirdPartyResources.requestOptions).to.be.eql({
        ca: Buffer.from('LS0tLS1', 'base64'),
        cert: undefined,
        key: undefined,
        auth: {
          user: 'admin',
          password: 'password1234',
        },
      });
      expect(thirdPartyResources.namespaces.namespace).to.be.eql('custom');
    });
  });

  describe('#waitForDeployment', () => {
    let clock = null;
    const kubelessDeploy = instantiateKubelessDeploy('', '', serverless);
    kubelessDeploy.waitForDeployment.restore();
    let cwd = null;
    beforeEach(() => {
      cwd = mockKubeConfig();
      sinon.stub(Api.Core.prototype, 'get');
      clock = sinon.useFakeTimers();
    });
    afterEach(() => {
      restoreKubeConfig(cwd);
      Api.Core.prototype.get.restore();
      clock.restore();
    });
    it('should wait until a deployment is ready', () => {
      const f = 'test';
      Api.Core.prototype.get.onFirstCall().callsFake((opts, ff) => {
        ff(null, {
          statusCode: 200,
          body: {
            items: [{
              metadata: {
                labels: { function: f },
                creationTimestamp: moment().add('1', 's'),
              },
              status: {
                containerStatuses: [{
                  ready: false,
                  restartCount: 0,
                  state: 'Pending',
                }],
              },
            }],
          },
        });
      });
      Api.Core.prototype.get.onSecondCall().callsFake((opts, ff) => {
        ff(null, {
          statusCode: 200,
          body: {
            items: [{
              metadata: {
                labels: { function: f },
                creationTimestamp: moment(),
              },
              status: {
                containerStatuses: [{
                  ready: true,
                  restartCount: 0,
                  state: 'Ready',
                }],
              },
            }],
          },
        });
      });
      kubelessDeploy.waitForDeployment(f, moment());
      clock.tick(2001);
      expect(Api.Core.prototype.get.callCount).to.be.eql(1);
      clock.tick(2001);
      expect(Api.Core.prototype.get.callCount).to.be.eql(2);
      // The timer should be already cleared
      clock.tick(2001);
      expect(Api.Core.prototype.get.callCount).to.be.eql(2);
    });
    it('should throw an error if the pod failed to start', () => {
      const f = 'test';
      Api.Core.prototype.get.onFirstCall().callsFake((opts, ff) => {
        ff(null, {
          statusCode: 200,
          body: {
            items: [{
              metadata: {
                labels: { function: f },
                creationTimestamp: moment().add('1', 's'),
              },
              status: {
                containerStatuses: [{
                  ready: false,
                  restartCount: 3,
                  state: 'waiting',
                }],
              },
            }],
          },
        });
      });
      kubelessDeploy.waitForDeployment(f, moment());
      expect(() => clock.tick(4001)).to.throw('Failed to deploy the function');
    });
  });

  describe('#deploy', () => {
    const cwd = path.join(os.tmpdir(), moment().valueOf().toString());
    let handlerFile = null;
    let depsFile = null;
    const serverlessWithFunction = _.defaultsDeep({}, serverless, {
      config: {
        servicePath: cwd,
      },
      service: {
        functions: {
          myFunction: {
            handler: 'function.hello',
          },
        },
      },
    });
    let kubelessDeploy = null;
    let thirdPartyResources = null;

    before(() => {
      fs.mkdirSync(cwd);
    });
    beforeEach(() => {
      handlerFile = path.join(cwd, 'function.py');
      fs.writeFileSync(handlerFile, 'function code');
      depsFile = path.join(cwd, 'requirements.txt');
      kubelessDeploy = instantiateKubelessDeploy(handlerFile, depsFile, serverlessWithFunction);
      thirdPartyResources = mockThirdPartyResources(kubelessDeploy);
    });
    after(() => {
      rm(cwd);
    });
    it('should deploy a function (python)', () => {
      const result = expect( // eslint-disable-line no-unused-expressions
        kubelessDeploy.deployFunction()
      ).to.be.fulfilled;
      expect(thirdPartyResources.ns.functions.post.calledOnce).to.be.eql(true);
      expect(thirdPartyResources.ns.functions.post.firstCall.args[0].body).to.be.eql(
        { apiVersion: 'k8s.io/v1',
          kind: 'Function',
          metadata: { name: 'myFunction', namespace: 'default' },
          spec:
          { deps: '',
            function: 'function code',
            handler: 'function.hello',
            runtime: 'python2.7',
            topic: '',
            type: 'HTTP' } }
      );
      expect(
        thirdPartyResources.ns.functions.post.firstCall.args[1]
      ).to.be.a('function');
      return result;
    });
    it('should deploy a function (nodejs)', () => {
      handlerFile = path.join(cwd, 'function.js');
      depsFile = path.join(cwd, 'package.json');
      fs.writeFileSync(handlerFile, 'nodejs function code');
      fs.writeFileSync(depsFile, 'nodejs function deps');
      kubelessDeploy = instantiateKubelessDeploy(handlerFile, depsFile, _.defaultsDeep(
        { service: { provider: { runtime: 'nodejs6.10' } } },
        serverlessWithFunction
      ));
      thirdPartyResources = mockThirdPartyResources(kubelessDeploy);
      const result = expect( // eslint-disable-line no-unused-expressions
        kubelessDeploy.deployFunction()
      ).to.be.fulfilled;
      expect(thirdPartyResources.ns.functions.post.calledOnce).to.be.eql(true);
      expect(thirdPartyResources.ns.functions.post.firstCall.args[0].body).to.be.eql(
        { apiVersion: 'k8s.io/v1',
          kind: 'Function',
          metadata: { name: 'myFunction', namespace: 'default' },
          spec:
          { deps: 'nodejs function deps',
            function: 'nodejs function code',
            handler: 'function.hello',
            runtime: 'nodejs6.10',
            topic: '',
            type: 'HTTP' } }
      );
      expect(
        thirdPartyResources.ns.functions.post.firstCall.args[1]
      ).to.be.a('function');
      return result;
    });
    it('should deploy a function (ruby)', () => {
      handlerFile = path.join(cwd, 'function.rb');
      depsFile = path.join(cwd, 'Gemfile');
      fs.writeFileSync(handlerFile, 'ruby function code');
      fs.writeFileSync(depsFile, 'ruby function deps');
      kubelessDeploy = instantiateKubelessDeploy(handlerFile, depsFile, _.defaultsDeep(
        { service: { provider: { runtime: 'ruby2.4' } } },
        serverlessWithFunction
      ));
      thirdPartyResources = mockThirdPartyResources(kubelessDeploy);
      const result = expect( // eslint-disable-line no-unused-expressions
        kubelessDeploy.deployFunction()
      ).to.be.fulfilled;
      expect(thirdPartyResources.ns.functions.post.calledOnce).to.be.eql(true);
      expect(thirdPartyResources.ns.functions.post.firstCall.args[0].body).to.be.eql(
        { apiVersion: 'k8s.io/v1',
          kind: 'Function',
          metadata: { name: 'myFunction', namespace: 'default' },
          spec:
          { deps: 'ruby function deps',
            function: 'ruby function code',
            handler: 'function.hello',
            runtime: 'ruby2.4',
            topic: '',
            type: 'HTTP' } }
      );
      expect(
        thirdPartyResources.ns.functions.post.firstCall.args[1]
      ).to.be.a('function');
      return result;
    });
    it('should skip a deployment if an error 409 is returned', () => {
      thirdPartyResources.ns.functions.post.callsFake((data, ff) => {
        ff({ code: 409 });
      });
      sinon.stub(serverlessWithFunction.cli, 'log');
      let result = null;
      try {
        result = expect( // eslint-disable-line no-unused-expressions
          kubelessDeploy.deployFunction()
        ).to.be.fulfilled;
        expect(serverlessWithFunction.cli.log.lastCall.args).to.be.eql(
          ['The function myFunction is already deployed. Remove it if you want to deploy it again.']
        );
      } finally {
        serverlessWithFunction.cli.log.restore();
      }
      return result;
    });
    it('should fail if a deployment returns an error code', () => {
      thirdPartyResources.ns.functions.post.callsFake((data, ff) => {
        ff({ code: 500, message: 'Internal server error' });
      });
      return expect( // eslint-disable-line no-unused-expressions
        kubelessDeploy.deployFunction()
      ).to.be.eventually.rejectedWith(
        'Found errors while deploying the given functions:\n' +
        'Unable to deploy the function myFunction. Received:\n' +
        '  Code: 500\n' +
        '  Message: Internal server error'
      );
    });
    it('should deploy the possible functions even if one of them fails', () => {
      const serverlessWithFunctions = _.defaultsDeep({}, serverless, {
        service: {
          functions: {
            myFunction1: {
              handler: 'function.hello',
            },
            myFunction2: {
              handler: 'function.hello',
            },
            myFunction3: {
              handler: 'function.hello',
            },
          },
        },
      });
      const functionsDeployed = [];
      kubelessDeploy = instantiateKubelessDeploy(handlerFile, depsFile, serverlessWithFunctions);
      thirdPartyResources = mockThirdPartyResources(kubelessDeploy);
      thirdPartyResources.ns.functions.post.onFirstCall().callsFake((data, ff) => {
        functionsDeployed.push(data.body.metadata.name);
        ff(null, { statusCode: 200 });
      });
      thirdPartyResources.ns.functions.post.onSecondCall().callsFake((data, ff) => {
        ff({ code: 500, message: 'Internal server error' });
      });
      thirdPartyResources.ns.functions.post.onThirdCall().callsFake((data, ff) => {
        functionsDeployed.push(data.body.metadata.name);
        ff(null, { statusCode: 200 });
      });
      const result = expect(
        kubelessDeploy.deployFunction()
      ).to.be.eventually.rejectedWith(
        'Found errors while deploying the given functions:\n' +
        'Unable to deploy the function myFunction2. Received:\n' +
        '  Code: 500\n' +
        '  Message: Internal server error'
      );
      expect(functionsDeployed).to.be.eql(['myFunction1', 'myFunction3']);
      return result;
    });
    it('should deploy a function using the given package', () => {
      kubelessDeploy = new KubelessDeploy(serverlessWithFunction, {
        package: path.join(cwd, 'package.zip'),
      });
      thirdPartyResources = mockThirdPartyResources(kubelessDeploy);
      fs.writeFileSync(path.join(path.join(cwd, 'package.zip')), '');
      sinon.stub(kubelessDeploy, 'loadZip').returns({
        then: (f) => f({
          file: () => ({
            async: () => ({
              then: (ff) => ff('different function content'),
              catch: () => ({ then: (ff) => ff(null) }),
            }),
          }),
        }),
      });
      mockKubeConfig(cwd);
      const result = expect(kubelessDeploy.deployFunction()).to.be.fulfilled;
      expect(thirdPartyResources.ns.functions.post.calledOnce).to.be.eql(true);
      expect(thirdPartyResources.ns.functions.post.firstCall.args[0].body).to.be.eql(
        { apiVersion: 'k8s.io/v1',
          kind: 'Function',
          metadata: { name: 'myFunction', namespace: 'default' },
          spec:
          { deps: '',
            function: 'different function content',
            handler: 'function.hello',
            runtime: 'python2.7',
            topic: '',
            type: 'HTTP' } }
              );
      expect(
        thirdPartyResources.ns.functions.post.firstCall.args[1]
      ).to.be.a('function');
      return result;
    });
    it('should deploy a function with requirements', () => {
      kubelessDeploy = new KubelessDeploy(serverlessWithFunction);
      thirdPartyResources = mockThirdPartyResources(kubelessDeploy);
      mockKubeConfig(cwd);
      fs.writeFileSync(depsFile, 'request');
      const result = expect(
      kubelessDeploy.deployFunction().then(() => {
        expect(
          thirdPartyResources.ns.functions.post.calledOnce
        ).to.be.eql(true);
        expect(
          thirdPartyResources.ns.functions.post.firstCall.args[0].body.spec.deps
        ).to.be.eql('request');
        fs.unlinkSync(path.join(cwd, 'requirements.txt'), 'request');
      })
      ).to.be.fulfilled;
      return result;
    });
    it('should deploy a function with requirements using the given package', () => {
      kubelessDeploy = new KubelessDeploy(serverlessWithFunction, {
        package: path.join(cwd, 'package.zip'),
      });
      thirdPartyResources = mockThirdPartyResources(kubelessDeploy);
      mockKubeConfig(cwd);
      fs.writeFileSync(path.join(path.join(cwd, 'package.zip')), '');
      sinon.stub(kubelessDeploy, 'loadZip').returns({
        then: (f) => f({
          file: () => ({
            async: () => ({
              then: (ff) => ff('different function content'),
              catch: () => ({ then: (ff) => ff('request') }),
            }),
          }),
        }),
      });
      const result = expect(kubelessDeploy.deployFunction()).to.be.fulfilled;
      expect(
        thirdPartyResources.ns.functions.post.calledOnce
      ).to.be.eql(true);
      expect(
        thirdPartyResources.ns.functions.post.firstCall.args[0].body.spec.deps
      ).to.be.eql('request');
      return result;
    });
  });
});<|MERGE_RESOLUTION|>--- conflicted
+++ resolved
@@ -51,14 +51,6 @@
   // Mock call to getFunctionContent when retrieving the function code
   sinon.stub(kubelessDeploy, 'getFunctionContent')
     .withArgs(path.basename(handlerFile))
-<<<<<<< HEAD
-    .callsFake(() => ({ then: (f) => f('function code') }));
-  // Mock call to getFunctionContent when retrieving the requirements text
-  kubelessDeploy.getFunctionContent
-    .withArgs(path.basename(depsFile))
-    .callsFake(() => ({ catch: () => ({ then: (f) => f(null) }) }));
-  sinon.stub(kubelessDeploy, 'waitForDeployment');
-=======
     .callsFake(() => ({ then: (f) => f(fs.readFileSync(handlerFile).toString()) }));
   // Mock call to getFunctionContent when retrieving the requirements text
   kubelessDeploy.getFunctionContent
@@ -70,7 +62,7 @@
       return f(null);
     } }) })
   );
->>>>>>> 2f13ebb5
+  sinon.stub(kubelessDeploy, 'waitForDeployment');
   return kubelessDeploy;
 }
 
